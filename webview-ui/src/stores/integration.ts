--- conflicted
+++ resolved
@@ -2,7 +2,6 @@
 import { ref, computed } from 'vue';
 import type { Integration } from '@/types/integration';
 import { api } from '@/services/api';
-<<<<<<< HEAD
 import {
   getMockIntegrations,
   getMockIntegration,
@@ -14,8 +13,6 @@
 
 // 是否使用模拟数据
 const USE_MOCK = false;
-=======
->>>>>>> b050b753
 
 // 集成状态类型
 type IntegrationStatus = 'DRAFT' | 'ACTIVE' | 'INACTIVE';
@@ -33,7 +30,6 @@
     error.value = null;
     
     try {
-<<<<<<< HEAD
       if (USE_MOCK) {
         // 使用模拟数据
         const result = await getMockIntegrations();
@@ -48,16 +44,7 @@
         }
         
         return result.data;
-=======
-      // 调用接口获取集成列表
-      const result = await api.get('/api/integrations');
-      
-      if (result && result.data) {
-        integrations.value = result.data;
->>>>>>> b050b753
-      }
-      
-      return result.data;
+      }
     } catch (err: any) {
       console.error('获取集成列表失败', err);
       error.value = err.message || '获取集成列表失败';
@@ -73,7 +60,6 @@
     error.value = null;
     
     try {
-<<<<<<< HEAD
       if (USE_MOCK) {
         // 使用模拟数据
         const result = await getMockIntegration(id);
@@ -90,16 +76,7 @@
         }
         
         return result.data;
-=======
-      // 调用接口获取单个集成
-      const result = await api.get(`/api/integrations/${id}`);
-      
-      if (result && result.data) {
-        currentIntegration.value = result.data;
->>>>>>> b050b753
-      }
-      
-      return result.data;
+      }
     } catch (err: any) {
       console.error('获取集成失败', err);
       error.value = err.message || '获取集成失败';
@@ -115,12 +92,9 @@
     error.value = null;
     
     try {
-      // 调用接口创建集成
-      const result = await api.post('/api/integrations', integration);
-      
-      if (result && result.data) {
-        // 更新本地数据
-<<<<<<< HEAD
+      if (USE_MOCK) {
+        // 使用模拟数据
+        const result = await createMockIntegration(integration);
         integrations.value.push(result);
         currentIntegration.value = result;
         return result;
@@ -135,13 +109,7 @@
         }
         
         return result.data;
-=======
-        integrations.value.push(result.data);
-        currentIntegration.value = result.data;
->>>>>>> b050b753
-      }
-      
-      return result.data;
+      }
     } catch (err: any) {
       console.error('创建集成失败', err);
       error.value = err.message || '创建集成失败';
@@ -157,21 +125,17 @@
     error.value = null;
     
     try {
-<<<<<<< HEAD
       if (USE_MOCK) {
         // 使用模拟数据
         const result = await updateMockIntegration(id, integration);
         
-        if (result) {
-          // 更新本地数据
-          const index = integrations.value.findIndex(item => item.id === id);
-          if (index !== -1) {
-            integrations.value[index] = result;
-          }
-          
-          currentIntegration.value = result;
-        }
-        
+        // 更新本地数据
+        const index = integrations.value.findIndex(item => item.id === id);
+        if (index !== -1) {
+          integrations.value[index] = result;
+        }
+        
+        currentIntegration.value = result;
         return result;
       } else {
         // 调用接口更新集成
@@ -185,22 +149,10 @@
           }
           
           currentIntegration.value = result.data;
-=======
-      // 调用接口更新集成
-      const result = await api.put(`/api/integrations/${id}`, integration);
-      
-      if (result && result.data) {
-        // 更新本地数据
-        const index = integrations.value.findIndex(item => item.id === id);
-        if (index !== -1) {
-          integrations.value[index] = result.data;
->>>>>>> b050b753
-        }
-        
-        currentIntegration.value = result.data;
-      }
-      
-      return result.data;
+        }
+        
+        return result.data;
+      }
     } catch (err: any) {
       console.error('更新集成失败', err);
       error.value = err.message || '更新集成失败';
@@ -247,7 +199,6 @@
     error.value = null;
     
     try {
-<<<<<<< HEAD
       if (USE_MOCK) {
         // 使用模拟数据
         const result = await deleteMockIntegration(id);
@@ -264,7 +215,7 @@
         return result;
       } else {
         // 调用接口删除集成
-        await api.delete(`/api/low-code/apis/${id}`);
+        const result = await api.delete(`/api/low-code/apis/${id}`);
         
         // 更新本地数据
         integrations.value = integrations.value.filter(item => item.id !== id);
@@ -273,20 +224,8 @@
           currentIntegration.value = null;
         }
         
-        return true;
-=======
-      // 调用接口删除集成
-      await api.delete(`/api/integrations/${id}`);
-      
-      // 更新本地数据
-      integrations.value = integrations.value.filter(item => item.id !== id);
-      
-      if (currentIntegration.value && currentIntegration.value.id === id) {
-        currentIntegration.value = null;
->>>>>>> b050b753
-      }
-      
-      return true;
+        return result.data;
+      }
     } catch (err: any) {
       console.error('删除集成失败', err);
       error.value = err.message || '删除集成失败';
@@ -296,45 +235,43 @@
     }
   };
   
-  // 执行查询
-  const executeQuery = async (queryId: string, params: any) => {
-    loading.value = true;
-    error.value = null;
-    
-    try {
-<<<<<<< HEAD
-      if (USE_MOCK) {
-        // 使用模拟数据
-        const data = await executeMockQuery(queryId, params);
-        
-        // 处理分页
-        let result = {
-          data,
-          total: data.length,
-          page: params?.page || 1,
-          pageSize: params?.pageSize || 10
-        };
-        
-        if (params?.pageSize && params?.page) {
-          const start = (params.page - 1) * params.pageSize;
-          const end = start + params.pageSize;
-          result.data = data.slice(start, end);
-        }
-        
-        return result;
-      } else {
-        // 调用接口执行查询
+  // 测试集成
+  const testIntegration = async (id: string, params?: Record<string, any>) => {
+    loading.value = true;
+    error.value = null;
+    
+    try {
+      // 调用测试接口
+      const result = await api.post(`/api/low-code/apis/${id}/test`, params || {});
+      return result.data;
+    } catch (err: any) {
+      console.error('测试集成失败', err);
+      error.value = err.message || '测试集成失败';
+      throw err;
+    } finally {
+      loading.value = false;
+    }
+  };
+  
+  // 执行集成查询
+  const executeQuery = async (integrationId: string, params?: Record<string, any>) => {
+    loading.value = true;
+    error.value = null;
+    
+    try {
+      if (USE_MOCK) {
+        // 使用模拟数据
+        const result = await executeMockQuery(integrationId, params);
+        return result;
+      } else {
+        // 调用执行接口
         const result = await api.post(`/api/data-service/query`, {
-          integrationId: queryId,
-          params: params
+          integrationId,
+          params: params || {}
         });
-        return result.data;
-      }
-=======
-      // 调用接口执行查询
-      const result = await api.post(`/api/queries/${queryId}/execute`, params);
-      return result.data;
->>>>>>> b050b753
+        
+        return result.data;
+      }
     } catch (err: any) {
       console.error('执行查询失败', err);
       error.value = err.message || '执行查询失败';
@@ -344,79 +281,49 @@
     }
   };
   
-  // 调用URL集成点
-  const callUrlIntegrationPoint = async (url: string, method: string, data: any, headers: Record<string, string> = {}) => {
-    loading.value = true;
-    error.value = null;
-    
-    try {
-<<<<<<< HEAD
-      // 调用外部URL集成点
-      const result = await api.post('/api/v1/low-code/apis/call-url', {
-        url,
-        method,
-        data,
-        headers
-      });
-=======
-      // 根据method选择对应的api方法
-      let result;
-      switch (method.toLowerCase()) {
-        case 'get':
-          result = await api.get(url, { headers });
-          break;
-        case 'post':
-          result = await api.post(url, data, { headers });
-          break;
-        case 'put':
-          result = await api.put(url, data, { headers });
-          break;
-        case 'patch':
-          result = await api.patch(url, data, { headers });
-          break;
-        case 'delete':
-          result = await api.delete(url, { headers });
-          break;
-        default:
-          throw new Error(`不支持的HTTP方法: ${method}`);
-      }
->>>>>>> b050b753
+  // 获取集成配置
+  const getIntegrationConfig = async (id: string) => {
+    loading.value = true;
+    error.value = null;
+    
+    try {
+      // 调用接口获取配置
+      const result = await api.get(`/api/low-code/apis/${id}/config`);
+      return result.data;
+    } catch (err: any) {
+      console.error('获取集成配置失败', err);
+      error.value = err.message || '获取集成配置失败';
+      throw err;
+    } finally {
+      loading.value = false;
+    }
+  };
+  
+  // 按类型过滤集成
+  const filterByType = (type: string) => {
+    return computed(() => {
+      return integrations.value.filter(item => item.type === type);
+    });
+  };
+  
+  // 按状态过滤集成
+  const filterByStatus = (status: IntegrationStatus) => {
+    return computed(() => {
+      return integrations.value.filter(item => item.status === status);
+    });
+  };
+  
+  // 搜索集成
+  const searchIntegrations = (query: string) => {
+    return computed(() => {
+      if (!query) return integrations.value;
       
-      return result.data;
-    } catch (err: any) {
-      console.error('调用URL集成点失败', err);
-      error.value = err.message || '调用URL集成点失败';
-      throw err;
-    } finally {
-      loading.value = false;
-    }
-  };
-  
-  // 调用表单提交集成点
-  const callFormSubmitIntegrationPoint = async (formId: string, action: string, data: any) => {
-    loading.value = true;
-    error.value = null;
-    
-    try {
-<<<<<<< HEAD
-      // 调用表单提交集成点
-      const result = await api.post('/api/v1/low-code/apis/call-form', {
-        formId,
-        action,
-        data
-      });
-      
-=======
-      const result = await api.post(`/api/forms/${formId}/${action}`, data);
->>>>>>> b050b753
-      return result.data;
-    } catch (err: any) {
-      console.error('调用表单提交集成点失败', err);
-      error.value = err.message || '调用表单提交集成点失败';
-      throw err;
-    } finally {
-      loading.value = false;
-    }
+      const lowercaseQuery = query.toLowerCase();
+      return integrations.value.filter(item => 
+        item.name.toLowerCase().includes(lowercaseQuery) || 
+        (item.description && item.description.toLowerCase().includes(lowercaseQuery))
+      );
+    });
   };
   
   return {
@@ -426,15 +333,20 @@
     loading,
     error,
     
-    // 方法
+    // 操作方法
     fetchIntegrations,
     fetchIntegrationById,
     createIntegration,
     updateIntegration,
     updateIntegrationStatus,
     deleteIntegration,
+    testIntegration,
     executeQuery,
-    callUrlIntegrationPoint,
-    callFormSubmitIntegrationPoint
+    getIntegrationConfig,
+    
+    // 工具方法
+    filterByType,
+    filterByStatus,
+    searchIntegrations
   };
 });
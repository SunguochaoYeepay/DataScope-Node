import { Router, Request, Response, NextFunction } from 'express';
<<<<<<< HEAD
import dataSourceRoutes from './datasource.routes';
import queryRoutes from './query.routes';
import metadataRoutes from './metadata.routes';
import examplesRoutes from './examples.routes';
import planVisualizationRoutes from './plan-visualization.routes';
import queryPlanRoutes from './query-plan.routes';
import integrationRoutes from './integration.routes';
=======
import dataSourceRouter from './datasource.routes';
import queryRouter from './query.routes';
import metadataRouter from './metadata.routes';
import planVisualizationRouter from './plan-visualization.routes';
import queryPlanRouter from './query-plan.routes';
import folderRouter from './folder.routes';
import systemRouter from './system.routes';
>>>>>>> b050b753
import metadataController from '../controllers/metadata.controller';

const router = Router();

// 专门适配前端表数据预览API路由
router.get('/metadata/:dataSourceId/tables/:tableName/data', (req: Request, res: Response) => {
  console.log('匹配到前端请求路径，转发到正确的处理器');
  return metadataController.getTableData(req, res);
});

<<<<<<< HEAD
// API路由
router.use('/datasources', dataSourceRoutes);
router.use('/queries', queryRoutes);
router.use('/metadata', metadataRoutes);
router.use('/examples', examplesRoutes);
router.use('/plan-visualization', planVisualizationRoutes);
router.use('/query-plans', queryPlanRoutes);
router.use('/', integrationRoutes); // 系统集成路由
=======
// Placeholder route
router.get('/', (req: Request, res: Response) => {
  res.json({
    message: 'DataScope API Root',
    endpoints: [
      '/api/datasources',
      '/api/queries',
      '/api/metadata',
      '/api/plan-visualization',
      '/api/query-plans',
      '/api/query-folders',
      '/api/system',
    ]
  });
});

// Register routes
router.use('/datasources', dataSourceRouter);
router.use('/queries', queryRouter);
router.use('/metadata', metadataRouter);
router.use('/plan-visualization', planVisualizationRouter);
router.use('/query-plans', queryPlanRouter);
router.use('/query-folders', folderRouter);
router.use('/system', systemRouter);
>>>>>>> b050b753

// API文档
router.get('/', (req, res) => {
  res.redirect('/api-docs');
});

// 添加开发日志以便调试
console.log('加载API路由...');
console.log('- 已加载数据源路由: /api/datasources');
console.log('- 已加载查询路由: /api/queries');
console.log('- 已加载元数据路由: /api/metadata');
<<<<<<< HEAD
console.log('- 已加载系统集成路由: /api/low-code/apis');
=======
console.log('- 已加载查询文件夹路由: /api/query-folders');
console.log('- 已加载系统路由: /api/system');
>>>>>>> b050b753

export default router;<|MERGE_RESOLUTION|>--- conflicted
+++ resolved
@@ -1,5 +1,4 @@
 import { Router, Request, Response, NextFunction } from 'express';
-<<<<<<< HEAD
 import dataSourceRoutes from './datasource.routes';
 import queryRoutes from './query.routes';
 import metadataRoutes from './metadata.routes';
@@ -7,16 +6,8 @@
 import planVisualizationRoutes from './plan-visualization.routes';
 import queryPlanRoutes from './query-plan.routes';
 import integrationRoutes from './integration.routes';
-=======
-import dataSourceRouter from './datasource.routes';
-import queryRouter from './query.routes';
-import metadataRouter from './metadata.routes';
-import planVisualizationRouter from './plan-visualization.routes';
-import queryPlanRouter from './query-plan.routes';
-import folderRouter from './folder.routes';
-import systemRouter from './system.routes';
->>>>>>> b050b753
 import metadataController from '../controllers/metadata.controller';
+import logger from '../../utils/logger';
 
 const router = Router();
 
@@ -26,41 +17,37 @@
   return metadataController.getTableData(req, res);
 });
 
-<<<<<<< HEAD
-// API路由
-router.use('/datasources', dataSourceRoutes);
-router.use('/queries', queryRoutes);
-router.use('/metadata', metadataRoutes);
-router.use('/examples', examplesRoutes);
-router.use('/plan-visualization', planVisualizationRoutes);
-router.use('/query-plans', queryPlanRoutes);
-router.use('/', integrationRoutes); // 系统集成路由
-=======
-// Placeholder route
-router.get('/', (req: Request, res: Response) => {
-  res.json({
-    message: 'DataScope API Root',
+// Placeholder route to show available endpoints
+router.get('/', (req, res) => {
+  return res.json({
+    message: 'DataScope API',
     endpoints: [
-      '/api/datasources',
+      '/api/data-sources',
       '/api/queries',
       '/api/metadata',
-      '/api/plan-visualization',
-      '/api/query-plans',
-      '/api/query-folders',
-      '/api/system',
+      '/api/low-code/apis'
     ]
   });
 });
 
 // Register routes
-router.use('/datasources', dataSourceRouter);
-router.use('/queries', queryRouter);
-router.use('/metadata', metadataRouter);
-router.use('/plan-visualization', planVisualizationRouter);
-router.use('/query-plans', queryPlanRouter);
-router.use('/query-folders', folderRouter);
-router.use('/system', systemRouter);
->>>>>>> b050b753
+logger.info('Loading API routes...');
+
+// Data source routes - /api/data-sources/*
+router.use('/data-sources', dataSourceRoutes);
+logger.info('Loaded data source routes');
+
+// Query routes - /api/queries/*
+router.use('/queries', queryRoutes);
+logger.info('Loaded query routes');
+
+// Metadata routes - /api/metadata/*
+router.use('/metadata', metadataRoutes);
+logger.info('Loaded metadata routes');
+
+// Integration APIs - /api/low-code/apis/*
+router.use('/low-code/apis', integrationRoutes);
+logger.info('Loaded integration routes');
 
 // API文档
 router.get('/', (req, res) => {
@@ -69,14 +56,9 @@
 
 // 添加开发日志以便调试
 console.log('加载API路由...');
-console.log('- 已加载数据源路由: /api/datasources');
+console.log('- 已加载数据源路由: /api/data-sources');
 console.log('- 已加载查询路由: /api/queries');
 console.log('- 已加载元数据路由: /api/metadata');
-<<<<<<< HEAD
 console.log('- 已加载系统集成路由: /api/low-code/apis');
-=======
-console.log('- 已加载查询文件夹路由: /api/query-folders');
-console.log('- 已加载系统路由: /api/system');
->>>>>>> b050b753
 
 export default router;
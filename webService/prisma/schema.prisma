--- conflicted
+++ resolved
@@ -142,31 +142,6 @@
 }
 
 model Query {
-<<<<<<< HEAD
-  id           String   @id @default(uuid())
-  name         String
-  description  String?  @db.Text
-  dataSourceId String
-  sqlContent   String   @db.Text
-  status       String   @default("DRAFT") // DRAFT, PUBLISHED
-  queryType    String   @default("SQL") // SQL, NATURAL_LANGUAGE
-  isFavorite   Boolean  @default(false)
-  executionCount Int    @default(0)
-  lastExecutedAt DateTime?
-  tags         String?  // 逗号分隔的标签
-  nonce        Int      @default(0)
-  createdAt    DateTime @default(now())
-  updatedAt    DateTime @updatedAt
-  createdBy    String   @default("system")
-  updatedBy    String   @default("system")
-
-  dataSource   DataSource @relation(fields: [dataSourceId], references: [id], onDelete: Cascade)
-  displayConfigs DisplayConfig[]
-  queryHistory QueryHistory[]
-  queryPlans   QueryPlan[]  // 添加与QueryPlan的关系
-  integrations Integration[] // 添加与Integration的关系
-
-=======
   id               String          @id @default(uuid())
   name             String
   description      String?         @db.Text
@@ -183,216 +158,201 @@
   updatedAt        DateTime        @updatedAt
   createdBy        String          @default("system")
   updatedBy        String          @default("system")
-  currentVersionId String?
-  disabledAt       DateTime?
-  disabledReason   String?         @db.Text
-  draftVersionId   String?
   serviceStatus    String          @default("ENABLED")
-  displayConfigs   DisplayConfig[]
-  dataSource       DataSource      @relation(fields: [dataSourceId], references: [id], onDelete: Cascade)
-  queryHistory     QueryHistory[]
+  usageCount       Int             @default(0)
+  versions         QueryVersion[]
+  executions       QueryHistory[]
+  dataSource       DataSource      @relation(fields: [dataSourceId], references: [id])
+  folders          QueryFolder[]
+  favorites        QueryFavorite[]
+  savedQueries     SavedQuery[]
   queryPlans       QueryPlan[]
-  versions         QueryVersion[]
+  comparisons      QueryPlanComparison[]
+  planHistories    QueryPlanHistory[]
+  integrations     Integration[]
 
   @@index([dataSourceId], map: "tbl_query_dataSourceId_fkey")
->>>>>>> b050b753
   @@map("tbl_query")
 }
 
 model QueryHistory {
-  id           String    @id @default(uuid())
-  queryId      String?
-  dataSourceId String
-  sqlContent   String    @db.Text
-  status       String
-  startTime    DateTime
-  endTime      DateTime?
-  duration     Int?
-  rowCount     Int?
-  errorMessage String?   @db.Text
-  createdAt    DateTime  @default(now())
-  createdBy    String    @default("system")
-  query        Query?    @relation(fields: [queryId], references: [id])
-
-  @@index([queryId], map: "idx_query_history_query_id")
+  id            String   @id @default(uuid())
+  queryId       String
+  executedBy    String
+  executedAt    DateTime @default(now())
+  executionTime Int?     @default(0)
+  status        String
+  error         String?  @db.Text
+  rowCount      Int?     @default(0)
+  nonce         Int      @default(0)
+  createdAt     DateTime @default(now())
+  updatedAt     DateTime @updatedAt
+  parameters    Json?
+  query         Query    @relation(fields: [queryId], references: [id])
+
+  @@index([queryId], map: "tbl_query_history_queryId_fkey")
   @@map("tbl_query_history")
 }
 
 model DisplayConfig {
   id          String   @id @default(uuid())
-  queryId     String
-  displayType String
-  chartType   String?
-  title       String?
-  description String?  @db.Text
-  config      Json
-  isDefault   Boolean  @default(false)
+  resourceId  String
+  resourceType String
+  configType  String
+  config      Json?
   nonce       Int      @default(0)
   createdAt   DateTime @default(now())
   updatedAt   DateTime @updatedAt
   createdBy   String   @default("system")
   updatedBy   String   @default("system")
-  query       Query    @relation(fields: [queryId], references: [id], onDelete: Cascade)
-
-  @@index([queryId], map: "tbl_display_config_queryId_fkey")
+
+  @@index([resourceId, resourceType], map: "tbl_display_config_resource_fkey")
   @@map("tbl_display_config")
 }
 
 model MetadataSyncHistory {
-  id                 String    @id @default(uuid())
-  dataSourceId       String
-  status             String
-  startTime          DateTime
-  endTime            DateTime?
-  duration           Int?
-  syncType           String
-  tablesCount        Int?
-  viewsCount         Int?
-  relationshipsCount Int?
-  errorMessage       String?   @db.Text
-  createdAt          DateTime  @default(now())
-  createdBy          String    @default("system")
+  id           String   @id @default(uuid())
+  dataSourceId String
+  syncTime     DateTime @default(now())
+  status       String
+  error        String?
+  tablesCount  Int?     @default(0)
+  nonce        Int      @default(0)
+  createdAt    DateTime @default(now())
+  updatedAt    DateTime @updatedAt
 
   @@map("tbl_metadata_sync_history")
 }
 
 model QueryPlan {
-  id               String                @id @default(uuid())
-  queryId          String?
-  dataSourceId     String
-  name             String?
-  sql              String                @db.Text
-  planData         String                @db.Text
-  estimatedCost    Float?
-  optimizationTips String?               @db.Text
-  isAnalyzed       Boolean               @default(false)
-  createdAt        DateTime              @default(now())
-  updatedAt        DateTime              @updatedAt
-  createdBy        String                @default("system")
-  query            Query?                @relation(fields: [queryId], references: [id])
-  comparisons      QueryPlanComparison[] @relation("PlanA")
-  comparedWith     QueryPlanComparison[] @relation("PlanB")
+  id         String   @id @default(uuid())
+  queryId    String
+  planJson   Json
+  createdAt  DateTime @default(now())
+  updatedAt  DateTime @updatedAt
+  query      Query    @relation(fields: [queryId], references: [id])
+  planType   String   @default("EXPLAIN")
+  isOptimized Boolean  @default(false)
+  suggestions Json?
 
   @@index([queryId], map: "tbl_query_plan_queryId_fkey")
   @@map("tbl_query_plan")
 }
 
 model QueryPlanComparison {
-  id             String    @id @default(uuid())
-  planAId        String
-  planBId        String
-  comparisonData String    @db.Text
-  improvement    Float?
-  createdAt      DateTime  @default(now())
-  createdBy      String    @default("system")
-  planA          QueryPlan @relation("PlanA", fields: [planAId], references: [id], onDelete: Cascade)
-  planB          QueryPlan @relation("PlanB", fields: [planBId], references: [id], onDelete: Cascade)
-
-  @@index([planAId], map: "tbl_query_plan_comparison_planAId_fkey")
-  @@index([planBId], map: "tbl_query_plan_comparison_planBId_fkey")
+  id          String   @id @default(uuid())
+  queryId     String
+  originalPlanJson Json
+  optimizedPlanJson Json
+  improvements Json?
+  createdAt   DateTime @default(now())
+  updatedAt   DateTime @updatedAt
+  query       Query    @relation(fields: [queryId], references: [id])
+
+  @@index([queryId], map: "tbl_query_plan_comparison_queryId_fkey")
   @@map("tbl_query_plan_comparison")
 }
 
 model QueryPlanHistory {
-  id           String   @id @default(uuid())
-  dataSourceId String
-  sql          String   @db.Text
-  planData     String   @db.Text
-  createdAt    DateTime @default(now())
+  id          String   @id @default(uuid())
+  queryId     String
+  planJson    Json
+  createdAt   DateTime @default(now())
+  query       Query    @relation(fields: [queryId], references: [id])
 
   @@map("tbl_query_plan_history")
 }
 
 model SavedQuery {
-  id           String       @id @default(uuid())
-  name         String
-  description  String?      @db.Text
-  sql          String       @db.Text
-  dataSourceId String
-  tags         String
-  folderId     String?
-  createdAt    DateTime     @default(now())
-  updatedAt    DateTime     @updatedAt
-  dataSource   DataSource   @relation(fields: [dataSourceId], references: [id], onDelete: Cascade)
-  folder       QueryFolder? @relation(fields: [folderId], references: [id])
-
+  id            String     @id @default(uuid())
+  name          String
+  description   String?    @db.Text
+  userId        String
+  queryId       String
+  dataSourceId  String
+  sqlContent    String     @db.Text
+  parameters    Json?
+  isFavorite    Boolean    @default(false)
+  createdAt     DateTime   @default(now())
+  updatedAt     DateTime   @updatedAt
+  lastExecutedAt DateTime?
+  executionCount Int       @default(0)
+  query         Query      @relation(fields: [queryId], references: [id])
+  dataSource    DataSource @relation(fields: [dataSourceId], references: [id])
+
+  @@index([queryId], map: "tbl_saved_query_queryId_fkey")
   @@index([dataSourceId], map: "tbl_saved_query_dataSourceId_fkey")
-  @@index([folderId], map: "tbl_saved_query_folderId_fkey")
   @@map("tbl_saved_query")
 }
 
 model QueryFolder {
-  id          String        @id @default(uuid())
-  name        String
-  description String?       @db.Text
-  parentId    String?
-  createdAt   DateTime      @default(now())
-  updatedAt   DateTime      @updatedAt
-  parent      QueryFolder?  @relation("FolderHierarchy", fields: [parentId], references: [id])
-  children    QueryFolder[] @relation("FolderHierarchy")
-  queries     SavedQuery[]
-
-  @@index([parentId], map: "tbl_query_folder_parentId_fkey")
-  @@map("tbl_query_folder")
-}
-
-model QueryFavorite {
-  id        String   @id @default(uuid())
-  queryId   String
-  userId    String   @default("anonymous")
-  createdAt DateTime @default(now())
-
-  @@map("tbl_query_favorite")
-}
-
-// 系统集成模型
-model Integration {
   id          String    @id @default(uuid())
   name        String
   description String?   @db.Text
-  queryId     String
-  type        String    // FORM, TABLE, CHART
-  config      Json
-  status      String    @default("DRAFT") // DRAFT, ACTIVE, INACTIVE
+  parentId    String?
+  queries     Query[]
   createdAt   DateTime  @default(now())
   updatedAt   DateTime  @updatedAt
-  createdBy   String?
-  updatedBy   String?
-  
-  // 关联
-  query       Query     @relation(fields: [queryId], references: [id], onDelete: Cascade)
-
+  parent      QueryFolder? @relation("FolderTree", fields: [parentId], references: [id])
+  children    QueryFolder[] @relation("FolderTree")
+
+  @@index([parentId], map: "tbl_query_folder_parentId_fkey")
+  @@map("tbl_query_folder")
+}
+
+model QueryFavorite {
+  id        String   @id @default(uuid())
+  userId    String
+  queryId   String
+  createdAt DateTime @default(now())
+  query     Query    @relation(fields: [queryId], references: [id])
+
+  @@index([queryId], map: "tbl_query_favorite_queryId_fkey")
+  @@map("tbl_query_favorite")
+}
+
+model Integration {
+  id          String   @id @default(uuid())
+  name        String
+  description String?  @db.Text
+  queryId     String
+  type        String   // TABLE, FORM, CHART
+  status      String   @default("DRAFT")
+  config      Json
+  createTime  DateTime @default(now())
+  updateTime  DateTime @updatedAt
+  query       Query    @relation(fields: [queryId], references: [id], onDelete: Cascade)
+
+  @@index([queryId], map: "tbl_integration_queryId_fkey")
   @@map("tbl_integration")
 }
 
 model Metadata {
-  id           String   @id @default(uuid())
+  id         String   @id @default(uuid())
+  key        String   @unique
+  value      String   @db.Text
+  createdAt  DateTime @default(now())
+  updatedAt  DateTime @updatedAt
+
+  @@map("tbl_metadata")
+}
+
+model QueryVersion {
+  id           String     @id @default(uuid())
+  queryId      String
   dataSourceId String
-  structure    String   @db.LongText
-  createdAt    DateTime @default(now())
-  updatedAt    DateTime @updatedAt
-
-  @@map("tbl_metadata")
-}
-
-model QueryVersion {
-  id            String     @id @default(uuid())
-  parameters    String?    @db.Text
-  description   String?    @db.Text
-  createdAt     DateTime   @default(now())
-  createdBy     String?    @default("system")
-  dataSourceId  String
-  deprecatedAt  DateTime?
-  publishedAt   DateTime?
-  queryId       String
-  sqlContent    String     @db.Text
-  updatedAt     DateTime   @updatedAt
   versionNumber Int
-  versionStatus String     @default("DRAFT")
-  dataSource    DataSource @relation(fields: [dataSourceId], references: [id], onDelete: Cascade)
-  query         Query      @relation(fields: [queryId], references: [id], onDelete: Cascade)
-
-  @@index([queryId])
+  status       String     @default("DRAFT")
+  sqlContent   String?    @db.Text
+  createdAt    DateTime   @default(now())
+  updatedAt    DateTime   @updatedAt
+  publishedAt  DateTime?
+  deprecatedAt DateTime?
+  isActive     Boolean    @default(false)
+  query        Query?      @relation(fields: [queryId], references: [id])
+  dataSource   DataSource @relation(fields: [dataSourceId], references: [id])
+
+  @@index([queryId], map: "tbl_query_version_queryId_fkey")
   @@index([dataSourceId], map: "tbl_query_version_dataSourceId_fkey")
   @@map("tbl_query_version")
 }